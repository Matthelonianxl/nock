'use strict';

var fs      = require('fs');
var nock    = require('../.');
var http    = require('http');
var https   = require('https');
var util    = require('util');
var events  = require('events');
var stream  = require('stream');
var test    = require('tap').test;
var mikealRequest = require('request');
var superagent = require('superagent');
var needle  = require("needle");
var restify = require('restify');
var domain  = require('domain');
var hyperquest = require('hyperquest');

var globalCount;

nock.enableNetConnect();

test("setup", function(t) {
  globalCount = Object.keys(global).length;
  t.end();
});

test("double activation throws exception", function(t) {
  nock.restore();
  t.false(nock.isActive());
  try {
    nock.activate();
    t.true(nock.isActive());
    nock.activate();
    //  This line should never be reached.
    t.false(true);
  } catch(e) {
    t.equal(e.toString(), 'Error: Nock already active');
  }
  t.true(nock.isActive());
  t.end();
});

test("allow override works (2)", function(t) {
  var scope =
  nock("https://httpbin.org",{allowUnmocked: true}).
    post("/post").
    reply(200,"99problems");

  var options = {
    method: "POST",
    uri: "https://httpbin.org/post",
    json: {
      some: "data"
    }
  };

  mikealRequest(options, function(err, resp, body) {
    scope.done();
    t.end();
    return console.log(resp.statusCode, body);
  });
});

test("reply can take a callback", function(t) {
  var dataCalled = false;

  var scope = nock('http://www.google.com')
    .get('/')
    .reply(200, function(path, requestBody, callback) {
      callback(null, "Hello World!");
    });

  var req = http.request({
      host: "www.google.com",
      path: '/',
      port: 80
  }, function(res) {

    t.equal(res.statusCode, 200, "Status code is 200");
    res.on('end', function() {
      t.ok(dataCalled, "data handler was called");
      scope.done();
      t.end();
    });
    res.on('data', function(data) {
      dataCalled = true;
      t.ok(data instanceof Buffer, "data should be buffer");
      t.equal(data.toString(), "Hello World!", "response should match");
    });

  });

  req.end();
});

test("reply should throw on error on the callback", function(t) {
  var dataCalled = false;

  var scope = nock('http://www.google.com')
    .get('/')
    .reply(500, function(path, requestBody, callback) {
      callback(new Error("Database failed"));
    });

  var req = http.request({
      host: "www.google.com",
      path: '/',
      port: 80
  }, function(res) {
    t.equal(res.statusCode, 500, "Status code is 500");

    res.on('data', function(data) {
      dataCalled = true;
      t.ok(data instanceof Buffer, "data should be buffer");
      t.ok(data.toString().indexOf("Error: Database failed") === 0, "response should match");
    });

    res.on('end', function() {
      t.ok(dataCalled, "data handler was called");
      scope.done();
      t.end();
    });
  });

  req.end();
});

test("get gets mocked", function(t) {
  var dataCalled = false;

  var scope = nock('http://www.google.com')
    .get('/')
    .reply(200, "Hello World!");

  var req = http.request({
      host: "www.google.com",
      path: '/',
      port: 80
  }, function(res) {

    t.equal(res.statusCode, 200, "Status code is 200");
    res.on('end', function() {
      t.ok(dataCalled, "data handler was called");
      scope.done();
      t.end();
    });
    res.on('data', function(data) {
      dataCalled = true;
      t.ok(data instanceof Buffer, "data should be buffer");
      t.equal(data.toString(), "Hello World!", "response should match");
    });

  });

  req.end();
});

test("get gets mocked with relative base path", function(t) {
  var dataCalled = false;

  var scope = nock('http://www.google.com/abc')
    .get('/def')
    .reply(200, "Hello World!");

  var req = http.request({
      host: "www.google.com",
      path: '/abc/def',
      port: 80
  }, function(res) {

    t.equal(res.statusCode, 200);
    res.on('end', function() {
      t.ok(dataCalled);
      scope.done();
      t.end();
    });
    res.on('data', function(data) {
      dataCalled = true;
      t.ok(data instanceof Buffer, "data should be buffer");
      t.equal(data.toString(), "Hello World!", "response should match");
    });

  });

  req.end();
});

test("post", function(t) {
  var dataCalled = false;

  var scope = nock('http://www.google.com')
     .post('/form')
     .reply(201, "OK!");

   var req = http.request({
       host: "www.google.com",
       method: 'POST',
       path: '/form',
       port: 80
   }, function(res) {

     t.equal(res.statusCode, 201);
     res.on('end', function() {
       t.ok(dataCalled);
       scope.done();
       t.end();
     });
     res.on('data', function(data) {
       dataCalled = true;
       t.ok(data instanceof Buffer, "data should be buffer");
       t.equal(data.toString(), "OK!", "response should match");
     });

   });

   req.end();
});



test("post with empty response body", function(t) {
  var scope = nock('http://www.google.com')
     .post('/form')
     .reply(200);

   var req = http.request({
       host: "www.google.com",
       method: 'POST',
       path: '/form',
       port: 80
   }, function(res) {

     t.equal(res.statusCode, 200);
     res.on('end', function() {
       scope.done();
       t.end();
     });
     res.on('data', function() {
       t.fail("No body should be returned");
     });

   });
   req.end();
});

test("post, lowercase", function(t) {
  var dataCalled = false;

  var scope = nock('http://www.google.com')
     .post('/form')
     .reply(200, "OK!");

   var req = http.request({
       host: "www.google.com",
       method: 'post',
       path: '/form',
       port: 80
   }, function(res) {

     t.equal(res.statusCode, 200);
     res.on('end', function() {
       t.ok(dataCalled);
       scope.done();
       t.end();
     });
     res.on('data', function(data) {
       dataCalled = true;
       t.ok(data instanceof Buffer, "data should be buffer");
       t.equal(data.toString(), "OK!", "response should match");
     });

   });

   req.end();
});

test("get with reply callback", function(t) {
  var scope = nock('http://www.google.com')
     .get('/')
     .reply(200, function() {
        return 'OK!';
     });

  var req = http.request({
    host: "www.google.com",
    path: '/',
    port: 80
  }, function(res) {
    res.on('end', function() {
      scope.done();
      t.end();
    });
    res.on('data', function(data) {
      t.equal(data.toString(), 'OK!', 'response should match');
    });
  });

  req.end();
});

test("get to different subdomain with reply callback and filtering scope",
function(t) {
  //  We scope for www.google.com but through scope filtering we
  //  will accept any <subdomain>.google.com
  var scope = nock('http://www.google.com', {
      filteringScope: function(scope) {
        return /^http:\/\/.*\.google\.com/.test(scope);
      }
    })
    .get('/')
    .reply(200, function() {
      return 'OK!';
    });

  var req = http.request({
     host: "any-subdomain-will-do.google.com",
     path: '/',
     port: 80
  }, function(res) {
    res.on('end', function() {
      scope.done();
      t.end();
    });
    res.on('data', function(data) {
      t.equal(data.toString(), 'OK!', 'response should match');
    });
  });

  req.end();
});

test("get with reply callback returning object", function(t) {
  var scope = nock('http://www.googlezzzz.com')
     .get('/')
     .reply(200, function() {
        return { message: 'OK!' };
     });

  var req = http.request({
    host: "www.googlezzzz.com",
    path: '/',
    port: 80
  }, function(res) {
    res.on('end', function() {
      scope.done();
      t.end();
    });
    res.on('data', function(data) {
      t.equal(data.toString(), JSON.stringify({ message: 'OK!' }),
        'response should match');
    });
  });

  req.end();
});

test("post with reply callback, uri, and request body", function(t) {
  var input = 'key=val';

  var scope = nock('http://www.google.com')
     .post('/echo', input)
     .reply(200, function(uri, body) {
        return ['OK', uri, body].join(' ');
     });

  var req = http.request({
     host: "www.google.com"
    , method: 'POST'
    , path: '/echo'
    , port: 80
  }, function(res) {
    res.on('end', function() {
      scope.done();
      t.end();
    });
    res.on('data', function(data) {
      t.equal(data.toString(), 'OK /echo key=val' , 'response should match');
    });
  });

  req.write(input);
  req.end();
});

test("post with regexp as spec", function(t) {
    var scope = nock('http://www.google.com')
        .post('/echo', /key=v.?l/g)
        .reply(200, function(uri, body) {
            return ['OK', uri, body].join(' ');
        });

    var req = http.request({
        host: "www.google.com"
        , method: 'POST'
        , path: '/echo'
        , port: 80
    }, function(res) {
        res.on('end', function() {
            scope.done();
            t.end();
        });
        res.on('data', function(data) {
            t.equal(data.toString(), 'OK /echo key=val' , 'response should match');
        });
    });

    req.write('key=val');
    req.end();
});

test("post with function as spec", function(t) {
    var scope = nock('http://www.google.com')
        .post('/echo', function(body) {
          return body === 'key=val';
        })
        .reply(200, function(uri, body) {
            return ['OK', uri, body].join(' ');
        });

    var req = http.request({
        host: "www.google.com"
        , method: 'POST'
        , path: '/echo'
        , port: 80
    }, function(res) {
        res.on('end', function() {
            scope.done();
            t.end();
        });
        res.on('data', function(data) {
            t.equal(data.toString(), 'OK /echo key=val' , 'response should match');
        });
    });

    req.write('key=val');
    req.end();
});

test("post with chaining on call", function(t) {
  var input = 'key=val';

  var scope = nock('http://www.google.com')
     .post('/echo', input)
     .reply(200, function(uri, body) {
        return ['OK', uri, body].join(' ');
     });

  var req = http.request({
     host: "www.google.com"
    , method: 'POST'
    , path: '/echo'
    , port: 80
  }, function(res) {
    res.on('end', function() {
      scope.done();
      t.end();
    });
    res.on('data', function(data) {
      t.equal(data.toString(), 'OK /echo key=val' , 'response should match');
    });
  }).on('error', function(error){
    t.equal(error, null);
    t.end();
  });
  req.end(input);
});

test("reply with callback and filtered path and body", function(t) {
  var noPrematureExecution = false;

  var scope = nock('http://www.realcallback.com')
     .filteringPath(/.*/, '*')
     .filteringRequestBody(/.*/, '*')
     .post('*', '*')
     .reply(200,  function(uri, body) {
         t.assert(noPrematureExecution);
         return ['OK', uri, body].join(' ');
      });

  var req = http.request({
     host: "www.realcallback.com"
    , method: 'POST'
    , path: '/original/path'
    , port: 80
  }, function(res) {
   t.equal(res.statusCode, 200);
   res.on('end', function() {
     scope.done();
     t.end();
   });
   res.on('data', function(data) {
     t.equal(data.toString(), 'OK /original/path original=body' , 'response should match');
   });
  });

  noPrematureExecution = true;
  req.end('original=body');
});

test("isDone", function(t) {
  var scope = nock('http://www.google.com')
    .get('/')
    .reply(200, "Hello World!");

  t.notOk(scope.isDone(), "not done when a request is outstanding");

  var req = http.request({
      host: "www.google.com"
    , path: '/'
    , port: 80
  }, function(res) {
    t.equal(res.statusCode, 200);
    res.on('end', function() {
      t.ok(scope.isDone(), "done after request is made");
      scope.done();
      t.end();
    });
    // Streams start in 'paused' mode and must be started.
    // See https://nodejs.org/api/stream.html#stream_class_stream_readable
    res.resume();
  });

  req.end();
});

test("requireDone", function(t) {
  var scope = nock('http://www.google.com')
    .get('/', false, { requireDone: false })
    .reply(200, "Hello World!");

  t.ok(scope.isDone(), "done when a requireDone is set to false");

  scope.get('/', false, { requireDone: true})
       .reply(200, "Hello World!");

  t.notOk(scope.isDone(), "not done when a requireDone is explicitly set to true");

  nock.cleanAll()
  t.end();
});

test("request headers exposed", function(t) {

  var scope = nock('http://www.headdy.com')
     .get('/')
     .reply(200, "Hello World!", {'X-My-Headers': 'My Header value'});

  var req = http.get({
     host: "www.headdy.com"
    , method: 'GET'
    , path: '/'
    , port: 80
    , headers: {'X-My-Headers': 'My custom Header value'}
  }, function(res) {
    res.on('end', function() {
      scope.done();
      t.end();
    });
    // Streams start in 'paused' mode and must be started.
    // See https://nodejs.org/api/stream.html#stream_class_stream_readable
    res.resume();
  });

  t.equivalent(req._headers, {'x-my-headers': 'My custom Header value', 'host': 'www.headdy.com'});
});

test("headers work", function(t) {

  var scope = nock('http://www.headdy.com')
     .get('/')
     .reply(200, "Hello World!", {'X-My-Headers': 'My Header value'});

  var req = http.request({
     host: "www.headdy.com"
    , method: 'GET'
    , path: '/'
    , port: 80
  }, function(res) {
   t.equal(res.statusCode, 200);
   res.on('end', function() {
     t.equivalent(res.headers, {'x-my-headers': 'My Header value'});
     scope.done();
     t.end();
   });
   // Streams start in 'paused' mode and must be started.
   // See https://nodejs.org/api/stream.html#stream_class_stream_readable
   res.resume();
  });

  req.end();

});

test("reply headers work with function", function(t) {

  var scope = nock('http://replyheadersworkwithfunction.xxx')
     .get('/')
     .reply(200, function() {
       return 'ABC';
     }, {'X-My-Headers': 'My custom header value'});

  var req = http.get({
     host: "replyheadersworkwithfunction.xxx",
     path: '/',
     port: 80
  }, function(res) {
    t.equivalent(res.headers, {'x-my-headers': 'My custom header value'});
    scope.done();
    t.end();

  });
});

test("reply headers as function work", function(t) {
  var scope = nock('http://example.com')
  .get('/')
  .reply(200, 'boo!', {
    'X-My-Headers': function (req, res, body) {
      return body.toString();
    }
  });

  var req = http.get({
    host: 'example.com',
    path: '/'
  }, function (res) {
    t.equivalent(res.headers, { 'x-my-headers': 'boo!' });
    t.equivalent(res.rawHeaders, ['x-my-headers', 'boo!']);  // 67
    t.end();
  });
});

test("match headers", function(t) {
  var scope = nock('http://www.headdy.com')
     .get('/')
     .matchHeader('x-my-headers', 'My custom Header value')
     .reply(200, "Hello World!");

  http.get({
     host: "www.headdy.com"
    , method: 'GET'
    , path: '/'
    , port: 80
    , headers: {'X-My-Headers': 'My custom Header value'}
  }, function(res) {
    res.setEncoding('utf8');
    t.equal(res.statusCode, 200);

    res.on('data', function(data) {
      t.equal(data, 'Hello World!');
    });

    res.on('end', function() {
      scope.done();
      t.end();
    });
  });

});

test("multiple match headers", function(t) {
  var scope = nock('http://www.headdy.com')
     .get('/')
     .matchHeader('x-my-headers', 'My custom Header value')
     .reply(200, "Hello World!")
     .get('/')
     .matchHeader('x-my-headers', 'other value')
     .reply(200, "Hello World other value!");

  http.get({
     host: "www.headdy.com"
    , method: 'GET'
    , path: '/'
    , port: 80
    , headers: {'X-My-Headers': 'other value'}
  }, function(res) {
    res.setEncoding('utf8');
    t.equal(res.statusCode, 200);

    res.on('data', function(data) {
      t.equal(data, 'Hello World other value!');
    });

    res.on('end', function() {
      http.get({
         host: "www.headdy.com"
        , method: 'GET'
        , path: '/'
        , port: 80
        , headers: {'X-My-Headers': 'My custom Header value'}
      }, function(res) {
        res.setEncoding('utf8');
        t.equal(res.statusCode, 200);

        res.on('data', function(data) {
          t.equal(data, 'Hello World!');
        });

        res.on('end', function() {
          scope.done();
          t.end();
        });
      });
    });
  });

});

test("match headers with regexp", function(t) {
  var scope = nock('http://www.headier.com')
     .get('/')
     .matchHeader('x-my-headers', /My He.d.r [0-9.]+/)
     .reply(200, "Hello World!");

  http.get({
     host: "www.headier.com"
    , method: 'GET'
    , path: '/'
    , port: 80
    , headers: {'X-My-Headers': 'My Header 1.0'}
  }, function(res) {
    res.setEncoding('utf8');
    t.equal(res.statusCode, 200);

    res.on('data', function(data) {
      t.equal(data, 'Hello World!');
    });

    res.on('end', function() {
      scope.done();
      t.end();
    });
  });

});

test("match headers on number with regexp", function(t) {
  var scope = nock('http://www.headier.com')
     .get('/')
     .matchHeader('x-my-headers', /\d+/)
     .reply(200, "Hello World!");

  http.get({
     host: "www.headier.com"
    , method: 'GET'
    , path: '/'
    , port: 80
    , headers: {'X-My-Headers': 123}
  }, function(res) {
    res.setEncoding('utf8');
    t.equal(res.statusCode, 200);

    res.on('data', function(data) {
      t.equal(data, 'Hello World!');
    });

    res.on('end', function() {
      scope.done();
      t.end();
    });
  });

});

test("match headers with function", function(t) {
  var scope = nock('http://www.headier.com')
     .get('/')
     .matchHeader('x-my-headers', function (val) {
        return val > 123;
     })
     .reply(200, "Hello World!");

  http.get({
     host: "www.headier.com"
    , method: 'GET'
    , path: '/'
    , port: 80
    , headers: {'X-My-Headers': 456}
  }, function(res) {
    res.setEncoding('utf8');
    t.equal(res.statusCode, 200);

    res.on('data', function(data) {
      t.equal(data, 'Hello World!');
    });

    res.on('end', function() {
      scope.done();
      t.end();
    });
  });

});

test("match all headers", function(t) {
  var scope = nock('http://api.headdy.com')
     .matchHeader('accept', 'application/json')
     .get('/one')
     .reply(200, { hello: "world" })
     .get('/two')
     .reply(200, { a: 1, b: 2, c: 3 });

  var ended = 0;
  function callback() {
    ended += 1;
    if (ended === 2) {
      scope.done();
      t.end();
    }
  }

  http.get({
     host: "api.headdy.com"
    , path: '/one'
    , port: 80
    , headers: {'Accept': 'application/json'}
  }, function(res) {
    res.setEncoding('utf8');
    t.equal(res.statusCode, 200);

    res.on('data', function(data) {
      t.equal(data, '{"hello":"world"}');
    });

    res.on('end', callback);
  });

  http.get({
     host: "api.headdy.com"
    , path: '/two'
    , port: 80
    , headers: {'accept': 'application/json'}
  }, function(res) {
    res.setEncoding('utf8');
    t.equal(res.statusCode, 200);

    res.on('data', function(data) {
      t.equal(data, '{"a":1,"b":2,"c":3}');
    });

    res.on('end', callback);
  });

});

test("header manipulation", function(t) {
  var scope = nock('http://example.com')
                .get('/accounts')
                .reply(200, { accounts: [{ id: 1, name: 'Joe Blow' }] })
    , req;

  req = http.get({ host: 'example.com', path: '/accounts' }, function (res) {
    res.on('end', function () {
      scope.done();
      t.end();
    });
    // Streams start in 'paused' mode and must be started.
    // See https://nodejs.org/api/stream.html#stream_class_stream_readable
    res.resume();
  });

  req.setHeader('X-Custom-Header', 'My Value');
  t.equal(req.getHeader('X-Custom-Header'), 'My Value', 'Custom header was not set');

  req.removeHeader('X-Custom-Header');
  t.notOk(req.getHeader('X-Custom-Header'), 'Custom header was not removed');

  req.end();
});

test("head", function(t) {
  var dataCalled = false;

  var scope = nock('http://www.google.com')
     .head('/form')
     .reply(201, "OK!");

   var req = http.request({
       host: "www.google.com"
     , method: 'HEAD'
     , path: '/form'
     , port: 80
   }, function(res) {

     t.equal(res.statusCode, 201);
     res.on('end', function() {
       scope.done();
       t.end();
     });
     // Streams start in 'paused' mode and must be started.
     // See https://nodejs.org/api/stream.html#stream_class_stream_readable
     res.resume();
   });

   req.end();
});

test("body data is differentiating", function(t) {
  var doneCount = 0
    , scope = nock('http://www.boddydiff.com')
               .post('/', 'abc')
               .reply(200, "Hey 1")
               .post('/', 'def')
               .reply(200, "Hey 2");

   function done(t) {
     doneCount += 1;
     t.end();
   };


  t.test("A", function(t) {
    var req = http.request({
       host: "www.boddydiff.com"
      , method: 'POST'
      , path: '/'
      , port: 80
    }, function(res) {
       var dataCalled = false;
       t.equal(res.statusCode, 200);
       res.on('end', function() {
         t.ok(dataCalled);
         done(t);
       });
       res.on('data', function(data) {
         dataCalled = true;
         t.ok(data instanceof Buffer, "data should be buffer");
         t.equal(data.toString(), "Hey 1", "response should match");
       });
    });

    req.end('abc');
  });

  t.test("B", function(t) {
    var req = http.request({
       host: "www.boddydiff.com"
      , method: 'POST'
      , path: '/'
      , port: 80
    }, function(res) {
       var dataCalled = false;
       t.equal(res.statusCode, 200);
       res.on('end', function() {
         t.ok(dataCalled);
         done(t);
       });
       res.on('data', function(data) {
         dataCalled = true;
         t.ok(data instanceof Buffer, "data should be buffer");
         t.equal(data.toString(), "Hey 2", "response should match");
       });
    });

    req.end('def');
  });

});

test("chaining", function(t) {
  var repliedCount = 0;
  var scope = nock('http://www.spiffy.com')
     .get('/')
     .reply(200, "Hello World!")
     .post('/form')
     .reply(201, "OK!");

   function endOne(t) {
     repliedCount += 1;
     if (t === 2) {
       scope.done();
     }
     t.end();
   }

   t.test("post", function(t) {
     var dataCalled;
     var req = http.request({
         host: "www.spiffy.com"
       , method: 'POST'
       , path: '/form'
       , port: 80
     }, function(res) {

       t.equal(res.statusCode, 201);
       res.on('end', function() {
         t.ok(dataCalled);
         endOne(t);
       });
       res.on('data', function(data) {
         dataCalled = true;
         t.ok(data instanceof Buffer, "data should be buffer");
         t.equal(data.toString(), "OK!", "response should match");
       });

     });

     req.end();
   });

   t.test("get", function(t) {
     var dataCalled;
     var req = http.request({
         host: "www.spiffy.com"
       , method: 'GET'
       , path: '/'
       , port: 80
     }, function(res) {

       t.equal(res.statusCode, 200);
       res.on('end', function() {
         t.ok(dataCalled);
         scope.done();
         t.end();
       });
       res.on('data', function(data) {
         dataCalled = true;
         t.ok(data instanceof Buffer, "data should be buffer");
         t.equal(data.toString(), "Hello World!", "response should match");
       });

     });

     req.end();
   });
});

test("encoding", function(t) {
  var dataCalled = false

  var scope = nock('http://www.encoderz.com')
    .get('/')
    .reply(200, "Hello World!");

  var req = http.request({
      host: "www.encoderz.com"
    , path: '/'
    , port: 80
  }, function(res) {

    res.setEncoding('base64');

    t.equal(res.statusCode, 200);
    res.on('end', function() {
      t.ok(dataCalled);
      scope.done();
      t.end();
    });
    res.on('data', function(data) {
      dataCalled = true;
      t.type(data, 'string', "data should be string");
      t.equal(data, "SGVsbG8gV29ybGQh", "response should match base64 encoding");
    });

  });

  req.end();
});

test("reply with file", function(t) {
  var dataCalled = false

  var scope = nock('http://www.filereplier.com')
    .get('/')
    .replyWithFile(200, __dirname + '/../assets/reply_file_1.txt')
    .get('/test')
    .reply(200, 'Yay!');

  var req = http.request({
      host: "www.filereplier.com"
    , path: '/'
    , port: 80
  }, function(res) {

    t.equal(res.statusCode, 200);
    res.on('end', function() {
      t.ok(dataCalled);
      t.end();
    });
    res.on('data', function(data) {
      dataCalled = true;
      t.equal(data.toString(), "Hello from the file!", "response should match");
    });

  });

  req.end();

});

test("reply with file and pipe response", function(t) {
  var scope = nock('http://www.files.com')
    .get('/')
    .replyWithFile(200, __dirname + '/../assets/reply_file_1.txt')

  var req = http.get({
      host: "www.files.com"
    , path: '/'
    , port: 80
  }, function(res) {
    var str = '';
    var fakeStream = new(require('stream').Stream);
    fakeStream.writable = true;

    fakeStream.write = function(d) {
      str += d;
    };

    fakeStream.end = function() {
      t.equal(str, "Hello from the file!", "response should match");
      t.end();
    };

    res.pipe(fakeStream);
    res.setEncoding('utf8');
    t.equal(res.statusCode, 200);

  });

});

test("reply with file with headers", function(t) {
  var dataCalled = false

  var scope = nock('http://www.filereplier2.com')
    .get('/')
    .replyWithFile(200, __dirname + '/../assets/reply_file_2.txt.gz', {
      'content-encoding': 'gzip'
    });

  var req = http.request({
      host: "www.filereplier2.com"
    , path: '/'
    , port: 80
  }, function(res) {

    t.equal(res.statusCode, 200);
    res.on('end', function() {
      t.ok(dataCalled);
      t.end();
    });
    res.on('data', function(data) {
      dataCalled = true;
      t.equal(data.length, 57);
    });

  });

  req.end();

});

test("reply with file with mikeal/request", function(t) {
  var scope = nock('http://www.files.com')
    .get('/')
    .replyWithFile(200, __dirname + '/../assets/reply_file_1.txt')

  var options = { uri: 'http://www.files.com/', onResponse: true };
  mikealRequest('http://www.files.com/', function(err, res, body) {
    if (err) {
      throw err;
    }

    res.setEncoding('utf8');
    t.equal(res.statusCode, 200);

    t.equal(body, "Hello from the file!", "response should match");
    t.end();
  });

});

test("reply with JSON", function(t) {
  var dataCalled = false

  var scope = nock('http://www.jsonreplier.com')
    .get('/')
    .reply(200, {hello: "world"});

  var req = http.request({
      host: "www.jsonreplier.com"
    , path: '/'
    , port: 80
  }, function(res) {

    res.setEncoding('utf8');
    t.equal(res.statusCode, 200);
    t.notOk(res.headers['date']);
    t.notOk(res.headers['content-length']);
    t.equal(res.headers['content-type'], 'application/json');
    res.on('end', function() {
      t.ok(dataCalled);
      scope.done();
      t.end();
    });
    res.on('data', function(data) {
      dataCalled = true;
      t.equal(data.toString(), '{"hello":"world"}', "response should match");
    });

  });

  req.end();

});

test("reply with content-length header", function(t){
  var scope = nock('http://www.jsonreplier.com')
    .replyContentLength()
    .get('/')
    .reply(200, {hello: "world"});

  var req = http.get({
      host: "www.jsonreplier.com"
    , path: '/'
    , port: 80
  }, function(res) {
    t.equal(res.headers['content-length'], 17);
    res.on('end', function() {
      scope.done();
      t.end();
    });
    // Streams start in 'paused' mode and must be started.
    // See https://nodejs.org/api/stream.html#stream_class_stream_readable
    res.resume();
  });
});

test("reply with date header", function(t){
  var date = new Date();

  var scope = nock('http://www.jsonreplier.com')
    .replyDate(date)
    .get('/')
    .reply(200, {hello: "world"});

  var req = http.get({
    host: "www.jsonreplier.com"
    , path: '/'
    , port: 80
  }, function(res) {
    console.error(res.headers);
    t.equal(res.headers['date'], date.toUTCString());
    res.on('end', function() {
      scope.done();
      t.end();
    });
    // Streams start in 'paused' mode and must be started.
    // See https://nodejs.org/api/stream.html#stream_class_stream_readable
    res.resume();
  });
});

test("filter path with function", function(t) {
  var scope = nock('http://www.filterurls.com')
     .filteringPath(function(path) {
        return '/?a=2&b=1';
      })
     .get('/?a=2&b=1')
     .reply(200, "Hello World!");

  var req = http.request({
     host: "www.filterurls.com"
    , method: 'GET'
    , path: '/?a=1&b=2'
    , port: 80
  }, function(res) {
   t.equal(res.statusCode, 200);
   res.on('end', function() {
     scope.done();
     t.end();
   });
   // Streams start in 'paused' mode and must be started.
   // See https://nodejs.org/api/stream.html#stream_class_stream_readable
   res.resume();
  });

  req.end();
});

test("filter path with regexp", function(t) {
  var scope = nock('http://www.filterurlswithregexp.com')
     .filteringPath(/\d/g, '3')
     .get('/?a=3&b=3')
     .reply(200, "Hello World!");

  var req = http.request({
     host: "www.filterurlswithregexp.com"
    , method: 'GET'
    , path: '/?a=1&b=2'
    , port: 80
  }, function(res) {
   t.equal(res.statusCode, 200);
   res.on('end', function() {
     scope.done();
     t.end();
   });
   // Streams start in 'paused' mode and must be started.
   // See https://nodejs.org/api/stream.html#stream_class_stream_readable
   res.resume();
  });

  req.end();
});

test("filter body with function", function(t) {
  var filteringRequestBodyCounter = 0;

  var scope = nock('http://www.filterboddiez.com')
     .filteringRequestBody(function(body) {
        ++filteringRequestBodyCounter;
        t.equal(body, 'mamma mia');
        return 'mamma tua';
      })
     .post('/', 'mamma tua')
     .reply(200, "Hello World!");

  var req = http.request({
     host: "www.filterboddiez.com"
    , method: 'POST'
    , path: '/'
    , port: 80
  }, function(res) {
   t.equal(res.statusCode, 200);
   res.on('end', function() {
     scope.done();
     t.equal(filteringRequestBodyCounter, 1);
     t.end();
   });
   // Streams start in 'paused' mode and must be started.
   // See https://nodejs.org/api/stream.html#stream_class_stream_readable
   res.resume();
  });

  req.end('mamma mia');
});

test("filter body with regexp", function(t) {
  var scope = nock('http://www.filterboddiezregexp.com')
     .filteringRequestBody(/mia/, 'nostra')
     .post('/', 'mamma nostra')
     .reply(200, "Hello World!");

  var req = http.request({
     host: "www.filterboddiezregexp.com"
    , method: 'POST'
    , path: '/'
    , port: 80
  }, function(res) {
   t.equal(res.statusCode, 200);
   res.on('end', function() {
     scope.done();
     t.end();
   });
   // Streams start in 'paused' mode and must be started.
   // See https://nodejs.org/api/stream.html#stream_class_stream_readable
   res.resume();
  });

  req.end('mamma mia');
});

test("abort request", function(t) {
  var scope = nock('http://www.google.com')
    .get('/hey')
    .reply(200, 'nobody');

  var req = http.request({
    host: 'www.google.com'
   , path: '/hey'
  });

  req.on('response', function(res) {
    res.on('close', function(err) {
      t.equal(err.code, 'aborted');
      scope.done();
      t.end();
    });

    res.on('end', function() {
      t.true(false, 'this should never execute');
    });

    req.abort();
  });

  req.end();
});

test("pause response before data", function(t) {
  var scope = nock('http://www.mouse.com')
    .get('/pauser')
    .reply(200, 'nobody');

  var req = http.request({
    host: 'www.mouse.com'
   , path: '/pauser'
  });

  req.on('response', function(res) {
    res.pause();

    var waited = false;
    setTimeout(function() {
      waited = true;
      res.resume();
    }, 500);

    res.on('data', function(data) {
      t.true(waited);
    });

    res.on('end', function() {
      scope.done();
      t.end();
    });
  });

  req.end();
});

test("pause response after data", function(t) {
  var response = new stream.PassThrough();
  var scope = nock('http://pauseme.com')
    .get('/')
    // Node does not pause the 'end' event so we need to use a stream to simulate
    // multiple 'data' events.
    .reply(200, response);

  var req = http.get({
    host: 'pauseme.com'
   , path: '/'
  }, function(res) {
    var waited = false;
    setTimeout(function() {
      waited = true;
      res.resume();
    }, 500);

    res.on('data', function(data) {
      res.pause();
    });

    res.on('end', function() {
      t.true(waited);
      scope.done();
      t.end();
    });
  });

  // Manually simulate multiple 'data' events.
  response.emit("data", "one");
  setTimeout(function () {
    response.emit("data", "two");
    response.end();
  }, 0);
});

test("response pipe", function(t) {
  var dest = (function() {
    function Constructor() {
      events.EventEmitter.call(this);

      this.buffer = new Buffer(0);
      this.writable = true;
    }

    util.inherits(Constructor, events.EventEmitter);

    Constructor.prototype.end = function() {
      this.emit('end');
    };

    Constructor.prototype.write = function(chunk) {
      var buf = new Buffer(this.buffer.length + chunk.length);

      this.buffer.copy(buf);
      chunk.copy(buf, this.buffer.length);

      this.buffer = buf;

      return true;
    };

    return new Constructor();
  })();

  var scope = nock('http://pauseme.com')
    .get('/')
    .reply(200, 'nobody');

  var req = http.get({
    host: 'pauseme.com'
   , path: '/'
  }, function(res) {
    dest.on('pipe', function() {
      t.pass('should emit "pipe" event')
    });

    dest.on('end', function() {
      scope.done();
      t.equal(dest.buffer.toString(), 'nobody');
      t.end();
    });

    res.pipe(dest);
  });
});

test("response pipe without implicit end", function(t) {
  var dest = (function() {
    function Constructor() {
      events.EventEmitter.call(this);

      this.buffer = new Buffer(0);
      this.writable = true;
    }

    util.inherits(Constructor, events.EventEmitter);

    Constructor.prototype.end = function() {
      this.emit('end');
    };

    Constructor.prototype.write = function(chunk) {
      var buf = new Buffer(this.buffer.length + chunk.length);

      this.buffer.copy(buf);
      chunk.copy(buf, this.buffer.length);

      this.buffer = buf;

      return true;
    };

    return new Constructor();
  })();

  var scope = nock('http://pauseme.com')
    .get('/')
    .reply(200, 'nobody');

  var req = http.get({
    host: 'pauseme.com'
   , path: '/'
  }, function(res) {
    dest.on('end', function() {
      t.fail('should not call end implicitly');
    });

    res.on('end', function() {
      scope.done();
      t.pass('should emit end event');
      t.end();
    });

    res.pipe(dest, {end: false});
  });
});

test("chaining API", function(t) {
  var scope = nock('http://chainchomp.com')
    .get('/one')
    .reply(200, 'first one')
    .get('/two')
    .reply(200, 'second one');

  http.get({
    host: 'chainchomp.com'
   , path: '/one'
  }, function(res) {
    res.setEncoding('utf8');
    t.equal(res.statusCode, 200, 'status should be ok');
    res.on('data', function(data) {
      t.equal(data, 'first one', 'should be equal to first reply');
    });

    res.on('end', function() {

      http.get({
        host: 'chainchomp.com'
       , path: '/two'
      }, function(res) {
        res.setEncoding('utf8');
        t.equal(res.statusCode, 200, 'status should be ok');
        res.on('data', function(data) {
          t.equal(data, 'second one', 'should be qual to second reply');
        });

        res.on('end', function() {
          scope.done();
          t.end();
        });
      });

    });
  });
});

test("same URI", function(t) {
  var scope = nock('http://sameurii.com')
    .get('/abc')
    .reply(200, 'first one')
    .get('/abc')
    .reply(200, 'second one');

  http.get({
    host: 'sameurii.com'
   , path: '/abc'
  }, function(res) {
    res.on('data', function(data) {
      res.setEncoding('utf8');
      t.equal(data.toString(), 'first one', 'should be qual to first reply');
      res.on('end', function() {
        http.get({
          host: 'sameurii.com'
         , path: '/abc'
        }, function(res) {
          res.setEncoding('utf8');
          res.on('data', function(data) {
            t.equal(data.toString(), 'second one', 'should be qual to second reply');
            res.on('end', function() {
              scope.done();
              t.end();
            });
          });
        });
      });
    });
  });
});

test("can use hostname instead of host", function(t) {
  var scope = nock('http://www.google.com')
    .get('/')
    .reply(200, "Hello World!");

  var req = http.request({
      hostname: "www.google.com"
    , path: '/'
  }, function(res) {

    t.equal(res.statusCode, 200);
    res.on('end', function() {
      scope.done();
      t.end();
    });
    // Streams start in 'paused' mode and must be started.
    // See https://nodejs.org/api/stream.html#stream_class_stream_readable
    res.resume();
  });

  req.end();
});

test('hostname is case insensitive', function(t) {
  var scope = nock('http://caseinsensitive.com')
     .get('/path')
     .reply(200, "hey");

  var options = {
    hostname: 'cASEinsensitivE.com',
    path: '/path',
    method: 'GET'
  };

  var req = http.request(options, function(res) {
    scope.done();
    t.end();
  });

  req.end();
});


test("can take a port", function(t) {
  var scope = nock('http://www.myserver.com:3333')
    .get('/')
    .reply(200, "Hello World!");

  var req = http.request({
      hostname: "www.myserver.com"
    , path: '/'
    , port: 3333
  }, function(res) {

    t.equal(res.statusCode, 200);
    res.on('end', function() {
      scope.done();
      t.end();
    });
    // Streams start in 'paused' mode and must be started.
    // See https://nodejs.org/api/stream.html#stream_class_stream_readable
    res.resume();
  });

  req.end();
});

test("can use https", function(t) {
  var dataCalled = false

  var scope = nock('https://google.com')
    .get('/')
    .reply(200, "Hello World!");

  var req = https.request({
      host: "google.com"
    , path: '/'
  }, function(res) {
    t.equal(res.statusCode, 200);
    res.on('end', function() {
      t.ok(dataCalled, 'data event called');
      scope.done();
      t.end();
    });
    res.on('data', function(data) {
      dataCalled = true;
      t.ok(data instanceof Buffer, "data should be buffer");
      t.equal(data.toString(), "Hello World!", "response should match");
    });
  });

  req.end();
});

test("emits error if https route is missing", function(t) {
  var dataCalled = false

  var scope = nock('https://google.com')
    .get('/')
    .reply(200, "Hello World!");

  var req = https.request({
      host: "google.com"
    , path: '/abcdef892932'
  }, function(res) {
    throw new Error('should not come here!');
  });

  req.end();

  // This listener is intentionally after the end call so make sure that
  // listeners added after the end will catch the error
  req.on('error', function (err) {
    t.equal(err.message.trim(), 'Nock: No match for request GET https://google.com/abcdef892932');
    t.end();
  });
});

test("emits error if https route is missing", function(t) {
  var dataCalled = false

  var scope = nock('https://google.com:123')
    .get('/')
    .reply(200, "Hello World!");

  var req = https.request({
      host: "google.com",
      port: 123,
      path: '/dsadsads'
  }, function(res) {
    throw new Error('should not come here!');
  });

  req.end();

  // This listener is intentionally after the end call so make sure that
  // listeners added after the end will catch the error
  req.on('error', function (err) {
    t.equal(err.message.trim(), 'Nock: No match for request GET https://google.com:123/dsadsads');
    t.end();
  });
});

test("can use ClientRequest using GET", function(t) {

  var dataCalled = false

  var scope = nock('http://www2.clientrequester.com')
    .get('/dsad')
    .reply(202, "HEHE!");

  var req = new http.ClientRequest({
      host: "www2.clientrequester.com"
    , path: '/dsad'
  });
  req.end();

  req.on('response', function(res) {
    t.equal(res.statusCode, 202);
    res.on('end', function() {
      t.ok(dataCalled, "data event was called");
      scope.done();
      t.end();
    });
    res.on('data', function(data) {
      dataCalled = true;
      t.ok(data instanceof Buffer, "data should be buffer");
      t.equal(data.toString(), "HEHE!", "response should match");
    });
  });

  req.end();
});

test("can use ClientRequest using POST", function(t) {

  var dataCalled = false

  var scope = nock('http://www2.clientrequester.com')
    .post('/posthere/please', 'heyhey this is the body')
    .reply(201, "DOOONE!");

  var req = new http.ClientRequest({
      host: "www2.clientrequester.com"
    , path: '/posthere/please'
    , method: 'POST'
  });
  req.write('heyhey this is the body');
  req.end();

  req.on('response', function(res) {
    t.equal(res.statusCode, 201);
    res.on('end', function() {
      t.ok(dataCalled, "data event was called");
      scope.done();
      t.end();
    });
    res.on('data', function(data) {
      dataCalled = true;
      t.ok(data instanceof Buffer, "data should be buffer");
      t.equal(data.toString(), "DOOONE!", "response should match");
    });
  });

  req.end();
});

test("same url matches twice", function(t) {
  var scope = nock('http://www.twicematcher.com')
     .get('/hey')
     .reply(200, "First match")
     .get('/hey')
     .reply(201, "Second match");

  var replied = 0;

  function callback() {
    replied += 1;
    if (replied == 2) {
      scope.done();
      t.end();
    }
  }

  http.get({
     host: "www.twicematcher.com"
    , path: '/hey'
  }, function(res) {
    t.equal(res.statusCode, 200);

    res.on('data', function(data) {
      t.equal(data.toString(), 'First match', 'should match first request response body');
    });

    res.on('end', callback);
  });

  http.get({
     host: "www.twicematcher.com"
    , path: '/hey'
  }, function(res) {
    t.equal(res.statusCode, 201);

    res.on('data', function(data) {
      t.equal(data.toString(), 'Second match', 'should match second request response body');
    });

    res.on('end', callback);
  });

});

test("scopes are independent", function(t) {
  var scope1 = nock('http://www34.google.com')
    .get('/')
    .reply(200, "Hello World!");
  var scope2 = nock('http://www34.google.com')
    .get('/')
    .reply(200, "Hello World!");

  var req = http.request({
      host: "www34.google.com"
    , path: '/'
    , port: 80
  }, function(res) {
    res.on('end', function() {
      t.ok(scope1.isDone());
      t.ok(! scope2.isDone()); // fails
      t.end();
    });
    // Streams start in 'paused' mode and must be started.
    // See https://nodejs.org/api/stream.html#stream_class_stream_readable
    res.resume();
  });

  req.end();
});

test("two scopes with the same request are consumed", function(t) {
  var scope1 = nock('http://www36.google.com')
    .get('/')
    .reply(200, "Hello World!");

  var scope2 = nock('http://www36.google.com')
    .get('/')
    .reply(200, "Hello World!");

  var doneCount = 0;
  function done() {
    doneCount += 1;
    if (doneCount == 2) {
      t.end();
    }
  }

  for (var i = 0; i < 2; i += 1) {
    var req = http.request({
        host: "www36.google.com"
      , path: '/'
      , port: 80
    }, function(res) {
      res.on('end', done);
      // Streams start in 'paused' mode and must be started.
      // See https://nodejs.org/api/stream.html#stream_class_stream_readable
      res.resume();
    });

    req.end();
  }
});

test("allow unmocked option works", function(t) {
  var scope = nock('http://www.google.com', {allowUnmocked: true})
    .get('/abc')
    .reply(200, 'Hey!')
    .get('/wont/get/here')
    .reply(200, 'Hi!');

  function secondIsDone() {
    t.ok(! scope.isDone());
    http.request({
        host: "www.google.com"
      , path: "/"
      , port: 80
      }, function(res) {
        res.destroy();
        t.assert(res.statusCode < 400 && res.statusCode >= 200, 'GET Google Home page');
        t.end();
      }
    ).end();
  }

  function firstIsDone() {
    t.ok(! scope.isDone());
    http.request({
        host: "www.google.com"
      , path: "/does/not/exist/dskjsakdj"
      , port: 80
      }, function(res) {
        t.assert(res.statusCode === 404, 'Google say it does not exist');
        res.on('data', function() {});
        res.on('end', secondIsDone);
      }
    ).end();
  }

  http.request({
      host: "www.google.com"
    , path: "/abc"
    , port: 80
    }, function(res) {
      res.on('end', firstIsDone);
      // Streams start in 'paused' mode and must be started.
      // See https://nodejs.org/api/stream.html#stream_class_stream_readable
      res.resume();
    }
  ).end();
});

test("default reply headers work", function(t) {
  var scope = nock('http://default.reply.headers.com')
    .defaultReplyHeaders({'X-Powered-By': 'Meeee', 'X-Another-Header': 'Hey man!'})
    .get('/')
    .reply(200, '', {A: 'b'});

  function done(res) {
    t.deepEqual(res.headers, {'x-powered-by': 'Meeee', 'x-another-header': 'Hey man!', a: 'b'});
    t.end();
  }

  http.request({
      host: 'default.reply.headers.com'
    , path: '/'
  }, done).end();
});

test("default reply headers as functions work", function(t) {
  var date = (new Date()).toUTCString();
  var message = 'A message.';

  var scope = nock('http://default.reply.headers.com')
    .defaultReplyHeaders({
      'Content-Length' : function (req, res, body) {
        return body.length;
      },

      'Date': function () {
        return date;
      },

      'Foo': function () {
        return 'foo';
      }
    })
    .get('/')
    .reply(200, message, {foo: 'bar'});

  http.request({
      host: 'default.reply.headers.com',
      path: '/'
    }, function (res) {
      t.deepEqual(
        res.headers,
        {
          'content-length': message.length,
          'date': date,
          'foo': 'bar'
        }
      );
      t.end();
    }
  ).end();
});

test("JSON encoded replies set the content-type header", function(t) {
  var scope = nock('http://localhost')
    .get('/')
    .reply(200, {
      A: 'b'
    });

  function done(res) {
    scope.done();
    t.equal(res.statusCode, 200);
    t.equal(res.headers['content-type'], 'application/json');
    t.end();
  }

  http.request({
      host: 'localhost'
    , path: '/'
  }, done).end();
});


test("JSON encoded replies does not overwrite existing content-type header", function(t) {
  var scope = nock('http://localhost')
    .get('/')
    .reply(200, {
      A: 'b'
    }, {
      'Content-Type': 'unicorns'
    });

  function done(res) {
    scope.done();
    t.equal(res.statusCode, 200);
    t.equal(res.headers['content-type'], 'unicorns');
    t.end();
  }

  http.request({
      host: 'localhost'
    , path: '/'
  }, done).end();
});

test("blank response doesn't have content-type application/json attached to it", function(t) {
  var scope = nock('http://localhost')
    .get('/')
    .reply(200);

  function done(res) {
    t.equal(res.statusCode, 200);
    t.notEqual(res.headers['content-type'], "application/json");
    t.end();
  }

  http.request({
      host: 'localhost'
    , path: '/'
  }, done).end();
});

test('clean all works', function(t) {
  var scope = nock('http://amazon.com')
    .get('/nonexistent')
    .reply(200);

  var req = http.get({host: 'amazon.com', path: '/nonexistent'}, function(res) {
    t.assert(res.statusCode === 200, "should mock before cleanup");

    nock.cleanAll();

    var req = http.get({host: 'amazon.com', path: '/nonexistent'}, function(res) {
      res.destroy();
      t.assert(res.statusCode !== 200, "should clean up properly");
      t.end();
    }).on('error', function(err) {
      t.end();
    });
  });

});

test('is done works', function(t) {
  var scope = nock('http://amazon.com')
    .get('/nonexistent')
    .reply(200);

  t.ok(!nock.isDone());

  var req = http.get({host: 'amazon.com', path: '/nonexistent'}, function(res) {
    t.assert(res.statusCode === 200, "should mock before cleanup");
    t.ok(nock.isDone());
    t.end();
  });
});

test('pending mocks works', function(t) {
  var scope = nock('http://amazon.com')
    .get('/nonexistent')
    .reply(200);

  t.deepEqual(nock.pendingMocks(), ['GET http://amazon.com:80/nonexistent']);

  var req = http.get({host: 'amazon.com', path: '/nonexistent'}, function(res) {
    t.assert(res.statusCode === 200, "should mock before cleanup");
    t.deepEqual(nock.pendingMocks(), []);
    t.end();
  });
});

test('username and password works', function(t) {
  var scope = nock('http://passwordyy.com')
    .get('/')
    .reply(200, "Welcome, username");

  http.request({
    hostname: 'passwordyy.com',
    auth: "username:password",
    path: '/'
  }, function(res) {
    scope.done();
    t.end();
  }).end();
});


test('works with mikeal/request and username and password', function(t) {
    var scope = nock('http://passwordyyyyy.com')
      .get('/abc')
      .reply(200, "Welcome, username");

  mikealRequest({uri: 'http://username:password@passwordyyyyy.com/abc', log:true}, function(err, res, body) {
    t.ok(! err, 'error');
    t.ok(scope.isDone());
    t.equal(body, "Welcome, username");
    t.end();
  });

});

test('different ports work works', function(t) {
  var scope = nock('http://abc.portyyyy.com:8081')
    .get('/pathhh')
    .reply(200, "Welcome, username");

  http.request({
    hostname: 'abc.portyyyy.com',
    port: 8081,
    path: '/pathhh'
  }, function(res) {
    scope.done();
    t.end();
  }).end();
});

test('different ports work work with Mikeal request', function(t) {
  var scope = nock('http://abc.portyyyy.com:8082')
    .get('/pathhh')
    .reply(200, "Welcome to Mikeal Request!");

  mikealRequest.get('http://abc.portyyyy.com:8082/pathhh', function(err, res, body) {
    t.ok(! err, 'no error');
    t.equal(body, 'Welcome to Mikeal Request!');
    t.ok(scope.isDone());
    t.end();
  });
});

test('explicitly specifiying port 80 works', function(t) {
  var scope = nock('http://abc.portyyyy.com:80')
    .get('/pathhh')
    .reply(200, "Welcome, username");

  http.request({
    hostname: 'abc.portyyyy.com',
    port: 80,
    path: '/pathhh'
  }, function(res) {
    scope.done();
    t.end();
  }).end();
});

test('post with object', function(t) {
  var scope = nock('http://uri')
    .post('/claim', {some_data: "something"})
    .reply(200);

  http.request({
    hostname: 'uri',
    port: 80,
    method: "POST",
    path: '/claim'
  }, function(res) {
    scope.done();
    t.end();
  }).end('{"some_data":"something"}');

});

test('accept string as request target', function(t) {
  var dataCalled = false;
  var scope = nock('http://www.example.com')
    .get('/')
    .reply(200, "Hello World!");

  http.get('http://www.example.com', function(res) {
    t.equal(res.statusCode, 200);

    res.on('data', function(data) {
      dataCalled = true;
      t.ok(data instanceof Buffer, "data should be buffer");
      t.equal(data.toString(), "Hello World!", "response should match");
    });

    res.on('end', function() {
      t.ok(dataCalled);
      scope.done();
      t.end();
    });
  });
});

test('request has path', function(t) {
  var scope = nock('http://haspath.com')
    .get('/the/path/to/infinity')
    .reply(200);

  var req = http.request({
    hostname: 'haspath.com',
    port: 80,
    method: "GET",
    path: '/the/path/to/infinity'
  }, function(res) {
    scope.done();
    t.equal(req.path, '/the/path/to/infinity', 'should have req.path set to /the/path/to/infinity');
    t.end();
  });
  req.end();
});

test('persists interceptors', function(t) {
  var scope = nock('http://persisssists.con')
    .persist()
    .get('/')
    .reply(200, "Persisting all the way");

  t.ok(!scope.isDone());
  http.get('http://persisssists.con/', function(res) {
    t.ok(scope.isDone());
    http.get('http://persisssists.con/', function(res) {
      t.ok(scope.isDone());
      t.end();
    }).end();
  }).end();
});

test("persist reply with file", function(t) {
  var dataCalled = false

  var scope = nock('http://www.filereplier.com')
    .persist()
    .get('/')
    .replyWithFile(200, __dirname + '/../assets/reply_file_1.txt')
    .get('/test')
    .reply(200, 'Yay!');

  for (var i=0; i < 2; i++) {
    var req = http.request({
        host: "www.filereplier.com"
      , path: '/'
      , port: 80
    }, function(res) {

      t.equal(res.statusCode, 200);
      res.on('end', function() {
        t.ok(dataCalled);
      });
      res.on('data', function(data) {
        dataCalled = true;
        t.equal(data.toString(), "Hello from the file!", "response should match");
      });

    });
    req.end();
  }
  t.end();

});

test('(re-)activate after restore', function(t) {
  var scope = nock('http://google.com')
    .get('/')
    .reply(200, 'Hello, World!');

  nock.restore();
  t.false(nock.isActive());

  http.get('http://google.com/', function(res) {
    res.resume();
    res.on('end', function() {
      t.ok(!scope.isDone());

      nock.activate();
      t.true(nock.isActive());
      http.get('http://google.com', function(res) {
        res.resume();
        res.on('end', function() {
          t.ok(scope.isDone());
          t.end();
        });
      }).end();
    });
  }).end();
});

test("allow unmocked option works with https", function(t) {
  t.plan(5)
  var scope = nock('https://www.google.com', {allowUnmocked: true})
    .get('/abc')
    .reply(200, 'Hey!')
    .get('/wont/get/here')
    .reply(200, 'Hi!');

  function secondIsDone() {
    t.ok(! scope.isDone());
    https.request({
        host: "www.google.com"
      , path: "/"
    }, function(res) {
      res.resume();
      t.ok(true, 'Google replied to /');
      res.destroy();
      t.assert(res.statusCode < 400 && res.statusCode >= 200, 'GET Google Home page');
    }).end();
  }

  function firstIsDone() {
    t.ok(! scope.isDone(), 'scope is not done');
    https.request({
        host: "www.google.com"
      , path: "/does/not/exist/dskjsakdj"
    }, function(res) {
      t.equal(404, res.statusCode, 'real google response status code');
      res.on('data', function() {});
      res.on('end', secondIsDone);
    }).end();
  }

  https.request({
      host: "www.google.com"
    , path: "/abc"
  }, function(res) {
    res.on('end', firstIsDone);
    // Streams start in 'paused' mode and must be started.
    // See https://nodejs.org/api/stream.html#stream_class_stream_readable
    res.resume();
  }).end();
});


test('allow unmocked post with json data', function(t) {
  var scope = nock('https://httpbin.org', { allowUnmocked: true }).
    get("/abc").
    reply(200, "Hey!");

  var options = {
    method: 'POST',
    uri: 'https://httpbin.org/post',
    json: { some: 'data' }
  };

  mikealRequest(options, function(err, resp, body) {
    t.equal(200, resp.statusCode)
    t.end();
  });
});

test('allow unordered body with json encoding', function(t) {
  var scope =
  nock('http://wtfjs.org')
    .post('/like-wtf', {
      foo: 'bar',
      bar: 'foo'
    })
    .reply(200, 'Heyyyy!');

  mikealRequest({
    uri: 'http://wtfjs.org/like-wtf',
    method: 'POST',
    json: {
      bar: 'foo',
      foo: 'bar'
    }},
  function (e, r, body) {
    t.equal(body, 'Heyyyy!');
    scope.done();
    t.end();
  });
});

test('allow unordered body with form encoding', function(t) {
  var scope =
  nock('http://wtfjs.org')
    .post('/like-wtf', {
      foo: 'bar',
      bar: 'foo'
    })
    .reply(200, 'Heyyyy!');

  mikealRequest({
    uri: 'http://wtfjs.org/like-wtf',
    method: 'POST',
    form: {
      bar: 'foo',
      foo: 'bar'
    }},
  function (e, r, body) {
    t.equal(body, 'Heyyyy!');
    scope.done();
    t.end();
  });
});


test('allow string json spec', function(t) {
  var bodyObject = {bar: 'foo', foo: 'bar'};

  var scope =
  nock('http://wtfjs.org')
    .post('/like-wtf', JSON.stringify(bodyObject))
    .reply(200, 'Heyyyy!');

  mikealRequest({
    uri: 'http://wtfjs.org/like-wtf',
    method: 'POST',
    json: {
      bar: 'foo',
      foo: 'bar'
    }},
  function (e, r, body) {
    t.equal(body, 'Heyyyy!');
    scope.done();
    t.end();
  });
});

test('has a req property on the response', function(t) {
  var scope = nock('http://wtfjs.org').get('/like-wtf').reply(200);
  var req = http.request('http://wtfjs.org/like-wtf', function(res) {
    res.on('end', function() {
      t.ok(res.req, "req property doesn't exist");
      scope.done();
      t.end();
    });
    // Streams start in 'paused' mode and must be started.
    // See https://nodejs.org/api/stream.html#stream_class_stream_readable
    res.resume();
  });
  req.end();
});

test('disabled real HTTP request', function(t) {
  nock.disableNetConnect();

  http.get('http://www.amazon.com', function(res) {
    throw "should not request this";
  }).on('error', function(err) {
    t.equal(err.message, 'Nock: Not allow net connect for "www.amazon.com:80/"');
    t.end();
  });

  nock.enableNetConnect();
});

test('NetConnectNotAllowedError is instance of Error', function(t) {
  nock.disableNetConnect();

  http.get('http://www.amazon.com', function(res) {
    throw "should not request this";
  }).on('error', function (err) {
    t.type(err, 'Error');
    t.end();
  });

  nock.enableNetConnect();
});

test('NetConnectNotAllowedError exposes the stack', function(t) {
  nock.disableNetConnect();

  http.get('http://www.amazon.com', function(res) {
    throw "should not request this";
  }).on('error', function (err) {
    t.notEqual(err.stack, undefined);
    t.end();
  });

  nock.enableNetConnect();
});

test('enable real HTTP request only for google.com, via string', function(t) {
  nock.enableNetConnect('google.com');

  http.get('http://google.com.br/').on('error', function(err) {
    throw err;
  });

  http.get('http://www.amazon.com', function(res) {
    throw "should not deliver this request"
  }).on('error', function (err) {
    t.equal(err.message, 'Nock: Not allow net connect for "www.amazon.com:80/"');
  });

  t.end();
  nock.enableNetConnect();
});

test('enable real HTTP request only for google.com, via regexp', function(t) {
  nock.enableNetConnect(/google\.com/);

  http.get('http://google.com.br/').on('error', function(err) {
    throw err;
  });

  http.get('http://www.amazon.com', function(res) {
    throw "should not request this";
  }).on('error', function (err) {
    t.equal(err.message, 'Nock: Not allow net connect for "www.amazon.com:80/"');
    t.end();
  });

  nock.enableNetConnect();
});

test('repeating once', function(t) {
  nock.disableNetConnect();

  var _mock = nock('http://zombo.com')
    .get('/')
    .once()
    .reply(200, "Hello World!");

  http.get('http://zombo.com', function(res) {
    t.equal(200, res.statusCode, 'first request');
  });

  nock.cleanAll()
  t.end();

  nock.enableNetConnect();
});

test('repeating twice', function(t) {
  nock.disableNetConnect();

  var _mock = nock('http://zombo.com')
    .get('/')
    .twice()
    .reply(200, "Hello World!");

  for (var i=0; i < 2; i++) {
    http.get('http://zombo.com', function(res) {
      t.equal(200, res.statusCode, 'first request');
    });
  };

  nock.cleanAll()
  t.end();

  nock.enableNetConnect();
});

test('repeating thrice', function(t) {
  nock.disableNetConnect();

  var _mock = nock('http://zombo.com')
    .get('/')
    .thrice()
    .reply(200, "Hello World!");

  for (var i=0; i < 3; i++) {
    http.get('http://zombo.com', function(res) {
      t.equal(200, res.statusCode, 'first request');
    });
  };

  nock.cleanAll()
  t.end();

  nock.enableNetConnect();
});

test('repeating response 4 times', function(t) {
  nock.disableNetConnect();

  var _mock = nock('http://zombo.com')
    .get('/')
    .times(4)
    .reply(200, "Hello World!");

  for (var i=0; i < 4; i++) {
    http.get('http://zombo.com', function(res) {
      t.equal(200, res.statusCode, 'first request');
    });
  };

  nock.cleanAll()
  t.end();

  nock.enableNetConnect();
});


test('superagent works', function(t) {
  var responseText = 'Yay superagent!';
  var headers = { 'Content-Type': 'text/plain'};
  nock('http://superagent.cz')
    .get('/somepath')
    .reply(200, responseText, headers);

  superagent
  .get('http://superagent.cz/somepath')
  .end(function(err, res) {
    t.equal(res.text, responseText);
    t.end();
  });
});

test('superagent works with query string', function(t) {
  var responseText = 'Yay superagentzzz';
  var headers = { 'Content-Type': 'text/plain'};
  nock('http://superagent.cz')
    .get('/somepath?a=b')
    .reply(200, responseText, headers);

  superagent
  .get('http://superagent.cz/somepath?a=b')
  .end(function(err, res) {
    t.equal(res.text, responseText);
    t.end();
  });
});

test('superagent posts', function(t) {
  nock('http://superagent.cz')
    .post('/somepath?b=c')
    .reply(204);

  superagent
  .post('http://superagent.cz/somepath?b=c')
  .send('some data')
  .end(function(err, res) {
    t.equal(res.status, 204);
    t.end();
  });
});

test('response is streams2 compatible', function(t) {
  var responseText = 'streams2 streams2 streams2';
  nock('http://stream2hostnameftw')
    .get('/somepath')
    .reply(200, responseText);


  http.request({
      host: "stream2hostnameftw"
    , path: "/somepath"
  }, function(res) {
    res.setEncoding('utf8');

    var body = '';

    res.on('readable', function() {
      var buf;
      while (buf = res.read())
        body += buf;
    });

    res.once('end', function() {
      t.equal(body, responseText);
      t.end();
    });

  }).end();

});

test('response is an http.IncomingMessage instance', function(t) {
  var responseText = 'incoming message!';
  nock('http://example.com')
    .get('/somepath')
    .reply(200, responseText);


  http.request({
      host: "example.com"
    , path: "/somepath"
  }, function(res) {

    res.resume();
    t.true(res instanceof http.IncomingMessage);
    t.end();

  }).end();

});

function checkDuration(t, ms) {
  var _end = t.end;
  var start = process.hrtime();
  t.end = function () {
    var fin = process.hrtime(start);
    var finMs =
      (fin[0] * 1e+9) +  // seconds -> ms
      (fin[1] * 1e-6); // nanoseconds -> ms

    /// innaccurate timers
    ms = ms * 0.9;

    t.ok(finMs >= ms, 'Duration of ' + Math.round(finMs) + 'ms should be longer than ' + ms + 'ms');
    _end.call(t);
  };
}

test('calling delay delays the response', function (t) {
  checkDuration(t, 100);

  nock('http://funk')
    .get('/')
    .delay(100)
    .reply(200, 'OK');

  http.get('http://funk/', function (res) {
    res.setEncoding('utf8');

    var body = '';

    res.on('data', function(chunk) {
      body += chunk;
    });

    res.once('end', function() {
      t.equal(body, 'OK');
      t.end();
    });
  });
});

test('using reply callback with delay provides proper arguments', function (t) {
  nock('http://localhost')
    .get('/')
    .delay(100)
    .reply(200, function (path, requestBody) {
      t.equal(path, '/', 'path arg should be set');
      t.equal(requestBody, 'OK', 'requestBody arg should be set');
      t.end();
    });

  http.request('http://localhost/', function () {}).end('OK');
});

test('delay works with replyWithFile', function (t) {
  checkDuration(t, 100);
  nock('http://localhost')
    .get('/')
    .delay(100)
    .replyWithFile(200, __dirname + '/../assets/reply_file_1.txt');

  http.request('http://localhost/', function (res) {
    res.setEncoding('utf8');

    var body = '';

    res.on('data', function(chunk) {
      body += chunk;
    });

    res.once('end', function() {
      t.equal(body, 'Hello from the file!', 'the body should eql the text from the file');
      t.end();
    });
  }).end('OK');
});

test('delay works with when you return a generic stream from the reply callback', function (t) {
  checkDuration(t, 100);
  nock('http://localhost')
    .get('/')
    .delay(100)
    .reply(200, function (path, reqBody) {
      return fs.createReadStream(__dirname + '/../assets/reply_file_1.txt');
    });

  http.request('http://localhost/', function (res) {
    res.setEncoding('utf8');

    var body = '';

    res.on('data', function(chunk) {
      body += chunk;
    });

    res.once('end', function() {
      t.equal(body, 'Hello from the file!', 'the body should eql the text from the file');
      t.end();
    });
  }).end('OK');
});

test('delay works with replyWithError', function (t) {
  nock('http://errorland')
    .get('/')
    .delay(100)
    .replyWithError('this is an error message');

  setTimeout(function() {
    req.once('error', function(err) {
      t.equal(err.message, 'this is an error message');
      t.end();
    });
  }, 100);

  var req = http.get('http://errorland/');

});

test("finish event fired before end event (bug-139)", function(t) {
	var scope = nock('http://www.filterboddiezregexp.com')
		.filteringRequestBody(/mia/, 'nostra')
		.post('/', 'mamma nostra')
		.reply(200, "Hello World!");

	var finishCalled = false;
	var req = http.request({
													 host: "www.filterboddiezregexp.com"
													 , method: 'POST'
													 , path: '/'
													 , port: 80
												 }, function(res) {
		t.equal(finishCalled, true);
		t.equal(res.statusCode, 200);
		res.on('end', function() {
			scope.done();
			t.end();
		});
		// Streams start in 'paused' mode and must be started.
		// See https://nodejs.org/api/stream.html#stream_class_stream_readable
		res.resume();
	});

	req.on('finish', function() {
		finishCalled = true;
	});

	req.end('mamma mia');

});

if (stream.Readable) {
  test('when a stream is used for the response body, it will not be read until after the response event', function (t) {
    var responseEvent = false;
    var text = 'Hello World\n';

    function SimpleStream(opt) {
      stream.Readable.call(this, opt);
    }
    util.inherits(SimpleStream, stream.Readable);
    SimpleStream.prototype._read = function() {
      t.ok(responseEvent);
      this.push(text);
      this.push(null);
    };

    nock('http://localhost')
      .get('/')
      .reply(200, function (path, reqBody) {
        return new SimpleStream();
      });

    http.get('http://localhost/', function (res) {
      responseEvent = true;
      res.setEncoding('utf8');

      var body = '';

      res.on('data', function(chunk) {
        body += chunk;
      });

      res.once('end', function() {
        t.equal(body, text);
        t.end();
      });
    });
  });
}

test('calling delayConnection delays the connection', function (t) {
  checkDuration(t, 100);

  nock('http://funk')
    .get('/')
    .delayConnection(100)
    .reply(200, 'OK');

  http.get('http://funk/', function (res) {
    res.setEncoding('utf8');

    var body = '';

    res.on('data', function(chunk) {
      body += chunk;
    });

    res.once('end', function() {
      t.equal(body, 'OK');
      t.end();
    });
  });
});

test('using reply callback with delayConnection provides proper arguments', function (t) {
  nock('http://localhost')
    .get('/')
    .delayConnection(100)
    .reply(200, function (path, requestBody) {
      t.equal(path, '/', 'path arg should be set');
      t.equal(requestBody, 'OK', 'requestBody arg should be set');
      t.end();
    });

  http.request('http://localhost/', function () {}).end('OK');
});

test('delayConnection works with replyWithFile', function (t) {
  checkDuration(t, 100);
  nock('http://localhost')
    .get('/')
    .delayConnection(100)
    .replyWithFile(200, __dirname + '/../assets/reply_file_1.txt');

  http.request('http://localhost/', function (res) {
    res.setEncoding('utf8');

    var body = '';

    res.on('data', function(chunk) {
      body += chunk;
    });

    res.once('end', function() {
      t.equal(body, 'Hello from the file!', 'the body should eql the text from the file');
      t.end();
    });
  }).end('OK');
});

test('delayConnection works with when you return a generic stream from the reply callback', function (t) {
  checkDuration(t, 100);
  nock('http://localhost')
    .get('/')
    .delayConnection(100)
    .reply(200, function (path, reqBody) {
      return fs.createReadStream(__dirname + '/../assets/reply_file_1.txt');
    });

  var req = http.request('http://localhost/', function (res) {
    res.setEncoding('utf8');

    var body = '';

    res.on('data', function(chunk) {
      body += chunk;
    });

    res.once('end', function() {
      t.equal(body, 'Hello from the file!', 'the body should eql the text from the file');
      t.end();
    });
  }).end('OK');
});

test('define() is backward compatible', function(t) {
  var nockDef = {
    "scope":"http://example.com",
    //  "port" has been deprecated
    "port":12345,
    "method":"GET",
    "path":"/",
    //  "reply" has been deprected
    "reply":"500"
  };

  var nocks = nock.define([nockDef]);

  t.ok(nocks);

  var req = new http.request({
    host: 'example.com',
    port: nockDef.port,
    method: nockDef.method,
    path: nockDef.path
  }, function(res) {
    t.equal(res.statusCode, 500);

    res.once('end', function() {
      t.end();
    });
    // Streams start in 'paused' mode and must be started.
    // See https://nodejs.org/api/stream.html#stream_class_stream_readable
    res.resume();
  });

  req.on('error', function(err) {
    console.error(err);
    //  This should never happen.
    t.ok(false, 'Error should never occur.');
    t.end();
  });

  req.end();

});

test('define() works with non-JSON responses', function(t) {
  var nockDef = {
    "scope":"http://example.com",
    "method":"POST",
    "path":"/",
    "body":"�",
    "status":200,
    "response":"�"
  };

  var nocks = nock.define([nockDef]);

  t.ok(nocks);

  var req = new http.request({
    host: 'example.com',
    method: nockDef.method,
    path: nockDef.path
  }, function(res) {
    t.equal(res.statusCode, nockDef.status);

    var dataChunks = [];

    res.on('data', function(chunk) {
      dataChunks.push(chunk);
    });

    res.once('end', function() {
      var response = Buffer.concat(dataChunks);
      t.equal(response.toString('utf8'), nockDef.response, 'responses match');
      t.end();
    });
  });

  req.on('error', function(err) {
    console.error(err);
    //  This should never happen.
    t.ok(false, 'Error should never occur.');
    t.end();
  });

  req.write(nockDef.body);
  req.end();

});

test('define() works with binary buffers', function(t) {
  var nockDef = {
    "scope":"http://example.com",
    "method":"POST",
    "path":"/",
    "body":"8001",
    "status":200,
    "response":"8001"
  };

  var nocks = nock.define([nockDef]);

  t.ok(nocks);

  var req = new http.request({
    host: 'example.com',
    method: nockDef.method,
    path: nockDef.path
  }, function(res) {
    t.equal(res.statusCode, nockDef.status);

    var dataChunks = [];

    res.on('data', function(chunk) {
      dataChunks.push(chunk);
    });

    res.once('end', function() {
      var response = Buffer.concat(dataChunks);
      t.equal(response.toString('hex'), nockDef.response, 'responses match');
      t.end();
    });
  });

  req.on('error', function(err) {
    console.error(err);
    //  This should never happen.
    t.ok(false, 'Error should never occur.');
    t.end();
  });

  req.write(new Buffer(nockDef.body, 'hex'));
  req.end();

});

test('issue #163 - Authorization header isn\'t mocked', function(t) {
  function makeRequest(cb) {
    var r = http.request(
      {
        hostname: 'www.example.com',
        path: '/',
        method: 'GET',
        auth: 'foo:bar'
      },
      function(res) {
        cb(res.req._headers);
      }
    );
    r.end();
  }

  makeRequest(function(headers) {
    var n = nock('http://www.example.com', {
      reqheaders: { 'authorization': 'Basic Zm9vOmJhcg==' }
    }).get('/').reply(200);

    makeRequest(function(nockHeader) {
      n.done();
      t.equivalent(headers, nockHeader);
      t.end();
    });
  });
});

test('define() uses reqheaders', function(t) {
  var nockDef = {
    "scope":"http://example.com",
    "method":"GET",
    "path":"/",
    "status":200,
    "reqheaders": {
      host: 'example.com',
      'authorization': 'Basic Zm9vOmJhcg=='
    }
  };

  var nocks = nock.define([nockDef]);

  t.ok(nocks);

  var req = new http.request({
    host: 'example.com',
    method: nockDef.method,
    path: nockDef.path,
    auth: 'foo:bar'
  }, function(res) {
    t.equal(res.statusCode, nockDef.status);

    res.once('end', function() {
      t.equivalent(res.req._headers, nockDef.reqheaders);
      t.end();
    });
    // Streams start in 'paused' mode and must be started.
    // See https://nodejs.org/api/stream.html#stream_class_stream_readable
    res.resume();
  });
  req.end();

});

test('sending binary and receiving JSON should work ', function(t) {
  var scope = nock('http://example.com')
    .filteringRequestBody(/.*/, '*')
    .post('/some/path', '*')
    .reply(201, { foo: '61' }, {
      'Content-Type': 'application/json'
    });

  mikealRequest({
    method: 'POST',
    uri: 'http://example.com/some/path',
    body: new Buffer('ffd8ffe000104a46494600010101006000600000ff', 'hex'),
    headers: { 'Accept': 'application/json', 'Content-Length': 23861 }
  }, function(err, res, body) {
      scope.done();

      t.equal(res.statusCode, 201);
      t.equal(body.length, 12);

      var json;
      try {
        json = JSON.parse(body);
      } catch (e) {
        json = {};
      }

      t.equal(json.foo, '61');
      t.end();
    }
  );
});

test('fix #146 - resume() is automatically invoked when the response is drained', function(t) {
  var replyLength = 1024 * 1024;
  var replyBuffer = new Buffer((new Array(replyLength + 1)).join("."));
  t.equal(replyBuffer.length, replyLength);

  nock("http://www.abc.com")
    .get("/abc")
    .reply(200, replyBuffer);

  needle.get("http://www.abc.com/abc", function(err, res, buffer) {
    t.notOk(err);
    t.ok(res);
    t.ok(buffer);
    t.same(buffer, replyBuffer);
    t.end();
  });
});

test("handles get with restify client", function(t) {
  var scope =
  nock("https://www.example.com").
    get("/get").
    reply(200, 'get');

  var client = restify.createClient({
    url: 'https://www.example.com'
  })

  client.get('/get', function(err, req, res) {
    req.on('result', function(err, res) {
      res.body = '';
      res.setEncoding('utf8');
      res.on('data', function(chunk) {
        res.body += chunk;
      });

      res.on('end', function() {
        t.equal(res.body, 'get')
        t.end();
        scope.done();
      });
    });
  });
});

test("handles post with restify client", function(t) {
  var scope =
  nock("https://www.example.com").
    post("/post", 'hello world').
    reply(200, 'post');

  var client = restify.createClient({
    url: 'https://www.example.com'
  })

  client.post('/post', function(err, req, res) {
    req.on('result', function(err, res) {
      res.body = '';
      res.setEncoding('utf8');
      res.on('data', function(chunk) {
        res.body += chunk;
      });

      res.on('end', function() {
        t.equal(res.body, 'post')
        t.end();
        scope.done();
      });
    });

    req.write('hello world');
    req.end();
  });
});

test("handles get with restify JsonClient", function(t) {
  var scope =
  nock("https://www.example.com").
    get("/get").
    reply(200, {get: 'ok'});

  var client = restify.createJsonClient({
    url: 'https://www.example.com'
  })

  client.get('/get', function(err, req, res, obj) {
    t.equal(obj.get, 'ok');
    t.end();
    scope.done();
  });
});

test("handles post with restify JsonClient", function(t) {
  var scope =
  nock("https://www.example.com").
    post("/post", {username: 'banana'}).
    reply(200, {post: 'ok'});

  var client = restify.createJsonClient({
    url: 'https://www.example.com'
  })

  client.post('/post', {username: 'banana'}, function(err, req, res, obj) {
    t.equal(obj.post, 'ok');
    t.end();
    scope.done();
  });
});

test("handles 404 with restify JsonClient", function(t) {
  var scope =
  nock("https://www.example.com").
    put("/404").
    reply(404);

  var client = restify.createJsonClient({
    url: 'https://www.example.com'
  })

  client.put('/404', function(err, req, res, obj) {
    t.equal(res.statusCode, 404);
    t.end();
    scope.done();
  });
});

test("handles 500 with restify JsonClient", function(t) {
  var scope =
  nock("https://www.example.com").
    delete("/500").
    reply(500);

  var client = restify.createJsonClient({
    url: 'https://www.example.com'
  })

  client.del('/500', function(err, req, res, obj) {
    t.equal(res.statusCode, 500);
    t.end();
    scope.done();
  });
});

test('test request timeout option', function(t) {

  nock('http://example.com')
    .get('/test')
    .reply(200, JSON.stringify({ foo: 'bar' }));

  var options = {
    url: 'http://example.com/test',
    method: 'GET',
    timeout: 2000
  };

  mikealRequest(options, function(err, res, body) {
    t.strictEqual(err, null);
    t.equal(body, '{"foo":"bar"}');
    t.end();
  });
});


test('done fails when specified request header is missing', function(t) {
  var scope = nock('http://example.com', {
    reqheaders: {
      "X-App-Token": "apptoken",
      "X-Auth-Token": "apptoken"
    }
  })
  .post('/resource')
  .reply(200, { status: "ok" });

  var d = domain.create();

  d.run(function() {
    mikealRequest({
      method: 'POST',
      uri: 'http://example.com/resource',
      headers: {
        "X-App-Token": "apptoken"
      }
    });
  });

  d.once('error', function(err) {
    t.ok(err.message.match(/No match/));
    t.end();
  });
});


test('matches request header with regular expression', function(t) {
  var scope = nock('http://example.com', {
    reqheaders: {
      "X-My-Super-Power": /.+/
    }
  })
  .post('/superpowers')
  .reply(200, { status: "ok" });


    mikealRequest({
      method: 'POST',
      uri: 'http://example.com/superpowers',
      headers: {
          "X-My-Super-Power": "mullet growing"
      }
    }, function(err, res, body) {
        t.strictEqual(err, null);
        t.equal(body, '{"status":"ok"}');
        t.end();
    });
});


test('request header satisfies the header function', function(t) {
  var scope = nock('http://example.com', {
    reqheaders: {
      "X-My-Super-Power": function(value) {
          return value === "mullet growing";
      }
    }
  })
  .post('/superpowers')
  .reply(200, { status: "ok" });


    mikealRequest({
      method: 'POST',
      uri: 'http://example.com/superpowers',
      headers: {
          "X-My-Super-Power": "mullet growing"
      }
    }, function(err, res, body) {
        t.strictEqual(err, null);
        t.equal(body, '{"status":"ok"}');
        t.end();
    });
});

test('done fails when specified request header doesn\'t match regular expression', function(t) {
    var scope = nock('http://example.com', {
        reqheaders: {
            "X-My-Super-Power": /Mullet.+/
        }
    })
        .post('/resource')
        .reply(200, { status: "ok" });

    var d = domain.create();

    d.run(function() {
        mikealRequest({
            method: 'POST',
            uri: 'http://example.com/superpowers',
            headers: {
                "X-My-Super-Power": "mullet growing"
            }
        });
    });

    d.once('error', function(err) {
        t.ok(err.message.match(/No match/));
        t.end();
    });
});

test('done fails when specified request header doesn\'t satisfy the header function', function(t) {
    var scope = nock('http://example.com', {
        reqheaders: {
            "X-My-Super-Power": function (value) {
                return value === 'Mullet Growing';
            }
        }
    })
        .post('/resource')
        .reply(200, { status: "ok" });

    var d = domain.create();

    d.run(function() {
        mikealRequest({
            method: 'POST',
            uri: 'http://example.com/superpowers',
            headers: {
                "X-My-Super-Power": "mullet growing"
            }
        });
    });

    d.once('error', function(err) {
        t.ok(err.message.match(/No match/));
        t.end();
    });
});

test('done does not fail when specified request header is not missing', function(t) {
  var scope = nock('http://example.com', {
    reqheaders: {
      "X-App-Token": "apptoken",
      "X-Auth-Token": "apptoken"
    }
  })
  .post('/resource')
  .reply(200, { status: "ok" });

  mikealRequest({
    method: 'POST',
    uri: 'http://example.com/resource',
    headers: {
      "X-App-Token": "apptoken",
      "X-Auth-Token": "apptoken"
    }
  }, function(err, res, body) {
    t.type(err, 'null');
    t.equal(res.statusCode, 200);
    t.end();
  });

});

test('done fails when specified bad request header is present', function (t) {
  var scope = nock('http://example.com', {
    badheaders: ['cookie']
  })
  .post('/resource')
  .reply(200, { status: 'ok' });

  var d = domain.create();

  d.run(function() {
    mikealRequest({
      method: 'POST',
      uri: 'http://example.com/resource',
      headers: {
        'Cookie': 'cookie'
      }
    });
  });

  d.once('error', function (err) {
    t.ok(err.message.match(/No match/));
    t.end();
  });
});

test('mikeal/request with delayConnection and request.timeout', function(t) {
  var endpoint = nock("http://some-server.com")
    .post("/")
    .delayConnection(1000)
    .reply(200, {});

  mikealRequest.post({
      url: "http://some-server.com/",
      timeout: 10
    },
    function (err) {
      t.type(err, 'Error');
      t.equal(err && err.code, "ETIMEDOUT");
      t.end();
  });
});

test("get correct filtering with scope and request headers filtering", function(t) {
  var responseText = 'OK!';
  var responseHeaders = { 'Content-Type': 'text/plain'};
  var requestHeaders = { host: 'a.subdomain.of.google.com' };

  var scope = nock('http://a.subdomain.of.google.com', {
      filteringScope: function(scope) {
        return (/^http:\/\/.*\.google\.com/).test(scope);
      }
    })
    .get('/somepath')
    .reply(200, responseText, responseHeaders);

  var dataCalled = false;
  var host = 'some.other.subdomain.of.google.com';
  var req = http.get({
    host: host,
    method: 'GET',
    path: '/somepath',
    port: 80
  }, function(res) {
    res.on('data', function(data) {
      dataCalled = true;
      t.equal(data.toString(), responseText);
    });
    res.on('end', function() {
      t.true(dataCalled);
      scope.done();
      t.end();
    });
  });

  t.equivalent(req._headers, { host: requestHeaders.host });

});

test('mocking succeeds even when mocked and specified request header names have different cases', function(t) {
  var scope = nock('http://example.com', {
    reqheaders: {
      "x-app-token": "apptoken",
      "x-auth-token": "apptoken"
    }
  })
    .post('/resource')
    .reply(200, { status: "ok" });

  mikealRequest({
    method: 'POST',
    uri: 'http://example.com/resource',
    headers: {
      "X-App-TOKEN": "apptoken",
      "X-Auth-TOKEN": "apptoken"
    }
  }, function(err, res, body) {
    t.type(err, 'null');
    t.equal(res.statusCode, 200);
    t.end();
  });

});

test('mocking succeeds even when host request header is not specified', function(t) {
  var scope = nock('http://example.com')
    .post('/resource')
    .reply(200, { status: "ok" });

  mikealRequest({
    method: 'POST',
    uri: 'http://example.com/resource',
    headers: {
      "X-App-TOKEN": "apptoken",
      "X-Auth-TOKEN": "apptoken"
    }
  }, function(err, res, body) {
    t.type(err, 'null');
    t.equal(res.statusCode, 200);
    t.end();
  });

});

test('mikeal/request with strictSSL: true', function(t) {
  var scope = nock('https://strictssl.com')
    .post('/what')
    .reply(200, { status: "ok" });

  mikealRequest({
    method: 'POST',
    uri: 'https://strictssl.com/what',
    strictSSL: true
  }, function(err, res, body) {
    t.type(err, 'null');
    t.equal(res && res.statusCode, 200);
    t.end();
  });

});

test('response readable pull stream works as expected', function(t) {
  var scope = nock('http://streamingalltheway.com')
    .get('/ssstream')
    .reply(200, "this is the response body yeah");

  var req = http.request({
        host: "streamingalltheway.com"
      , path: '/ssstream'
      , port: 80
    }, function(res) {

      var responseBody = '';
      t.equal(res.statusCode, 200);
      res.on('readable', function() {
        var chunk;
        while (null !== (chunk = res.read())) {
          responseBody += chunk.toString();
        }
        if (chunk === null) {
          t.equal(responseBody, "this is the response body yeah");
          t.end();
        }
      });
    });

  req.end();
});

test(".setNoDelay", function(t) {
  var dataCalled = false

  var scope = nock('http://nodelayyy.com')
    .get('/yay')
    .reply(200, "Hi");

  var req = http.request({
      host: "nodelayyy.com"
    , path: '/yay'
    , port: 80
  }, function(res) {

    t.equal(res.statusCode, 200);
    res.on('end', t.end.bind(t));
    // Streams start in 'paused' mode and must be started.
    // See https://nodejs.org/api/stream.html#stream_class_stream_readable
    res.resume();

  });

  req.setNoDelay(true);

  req.end();
});

test("match basic authentication header", function(t) {
  var username = 'testuser'
    , password = 'testpassword'
    , authString = username + ":" + password
    , encrypted = (new Buffer(authString)).toString( 'base64' );

  var scope = nock('http://www.headdy.com')
     .get('/')
     .matchHeader('Authorization', function(val) {
       var expected = 'Basic ' + encrypted;
       return val == expected;
     })
     .reply(200, "Hello World!");

  http.get({
     host: "www.headdy.com"
    , path: '/'
    , port: 80
    , auth: authString
  }, function(res) {
    res.setEncoding('utf8');
    t.equal(res.statusCode, 200);

    res.on('data', function(data) {
      t.equal(data, 'Hello World!');
    });

    res.on('end', function() {
      scope.done();
      t.end();
    });
  });

});

test('request emits socket', function(t) {
  var scope = nock('http://gotzsocketz.com')
     .get('/')
     .reply(200, "hey");

  var req = http.get('http://gotzsocketz.com');
  req.once('socket', function(socket) {
    t.type(socket, Object);
    t.type(socket.getPeerCertificate(), 'string');
    t.end();
  });
});

test('socket emits connect and secureConnect', function(t) {
  t.plan(3);

  var scope = nock('http://gotzsocketz.com')
     .post('/')
     .reply(200, "hey");

  var req = http.request({
      host: "gotzsocketz.com"
    , path: '/'
    , method: 'POST'
  });

  req.on('socket', function(socket) {
    socket.once('connect', function() {
      req.end();
      t.ok(true);
    });
    socket.once('secureConnect', function() {
      t.ok(true);
    });
  });

  req.once('response', function(res) {
    res.setEncoding('utf8');
    res.on('data', function(d) {
      t.equal(d, 'hey');
    });
  });
});

test('socket setKeepAlive', function(t) {
  var scope = nock('http://setkeepalive.com')
     .get('/')
     .reply(200, "hey");

  var req = http.get('http://setkeepalive.com');
  req.once('socket', function(socket) {
    socket.setKeepAlive(true);
    t.end();
  });
});

test('hyperquest works', function(t) {
  nock('http://hyperquest.com')
    .get('/somepath')
    .reply(200, 'Yay hyperquest!');

  var req = hyperquest('http://hyperquest.com/somepath');
  var reply = '';
  req.on('data', function(d) {
    reply += d;
  });
  req.once('end', function() {
    t.equals(reply, 'Yay hyperquest!');
    t.end();
  });
});

<<<<<<< HEAD
test('match domain using regexp', function (t) {
  var scope = nock(/regexexample\.com/)
    .get('/resources')
    .reply(200, 'Match regex');

  mikealRequest.get('http://www.regexexample.com/resources', function(err, res, body) {
    t.type(err, 'null');
    t.equal(res.statusCode, 200);
    t.equal(body, 'Match regex');

    t.end();
  });
});

test('match path using regexp', function (t) {
  var scope = nock('http://www.pathregex.com')
    .get(/regex$/)
    .reply(200, 'Match regex');

  mikealRequest.get('http://www.pathregex.com/resources/regex', function(err, res, body) {
    t.type(err, 'null');
    t.equal(res.statusCode, 200);
    t.equal(body, 'Match regex');
=======
test('match domain using intercept callback', function (t) {
  var validUrl = [
    '/cats',
    '/dogs'
  ];

  nock('http://www.interceptexample.com')
    .get(function(uri) {
      return validUrl.indexOf(uri) >= 0;
    })
    .reply(200, 'Match intercept');

  mikealRequest.get('http://www.interceptexample.com/cats', function(err, res, body) {
    t.type(err, 'null');
    t.equal(res.statusCode, 200);
    t.equal(body, 'Match intercept');
>>>>>>> 4d348572

    t.end();
  });
});

test('remove interceptor for GET resource', function(t) {
  var scope = nock('http://example.org')
    .get('/somepath')
    .reply(200, 'hey');

  var mocks = scope.pendingMocks();
  t.deepEqual(mocks, ['GET http://example.org:80/somepath']);

  var result = nock.removeInterceptor({
    hostname : 'example.org',
    path : '/somepath'
  });
  t.ok(result, 'result should be true');

  nock('http://example.org')
    .get('/somepath')
    .reply(202, 'other-content');

  http.get({
    host: 'example.org',
    path : '/somepath'
  }, function(res) {
    res.setEncoding('utf8');
    t.equal(res.statusCode, 202);

    res.on('data', function(data) {
      t.equal(data, 'other-content');
    });

    res.on('end', function() {
      t.end();
    });
  });
});

test('remove interceptor for not found resource', function(t) {
  var result = nock.removeInterceptor({
    hostname : 'example.org',
    path : '/somepath'
  });
  t.notOk(result, 'result should be false as no interceptor was found');
  t.end();
});

test('isDone() must consider repeated responses', function(t) {

  var scope = nock('http://www.example.com')
    .get('/')
    .times(2)
    .reply(204);

  function makeRequest(callback) {
    var req = http.request({
      host: "www.example.com",
      path: '/',
      port: 80
    }, function(res) {
      t.equal(res.statusCode, 204);
      res.on('end', callback);
      // Streams start in 'paused' mode and must be started.
      // See https://nodejs.org/api/stream.html#stream_class_stream_readable
      res.resume();
    });
    req.end();
  }

  t.notOk(scope.isDone(), "should not be done before all requests");
  makeRequest(function() {
    t.notOk(scope.isDone(), "should not yet be done after the first request");
    makeRequest(function() {
      t.ok(scope.isDone(), "should be done after the two requests are made");
      scope.done();
      t.end();
    });
  });

});

test('you must setup an interceptor for each request', function(t) {
  var scope = nock('http://www.example.com')
     .get('/hey')
     .reply(200, 'First match');

  mikealRequest.get('http://www.example.com/hey', function(error, res, body) {
    t.equal(res.statusCode, 200);
    t.equal(body, 'First match', 'should match first request response body');

    mikealRequest.get('http://www.example.com/hey', function(error, res, body) {
      t.equal(error && error.toString(), 'Error: Nock: No match for request GET http://www.example.com/hey ');
      scope.done();
      t.end();
    });
  });
});

test('calling socketDelay will emit a timeout', function (t) {
    nock('http://www.example.com')
        .get('/')
        .socketDelay(10000)
        .reply(200, 'OK');

    var req = http.request('http://www.example.com', function (res) {
        res.setEncoding('utf8');

        var body = '';

        res.on('data', function(chunk) {
            body += chunk;
        });

        res.once('end', function() {
            t.fail('socket did not timeout when idle');
            t.end();
        });
    });

    req.setTimeout(5000, function () {
        t.ok(true);
        t.end();
    });

    req.end();
});

test('calling socketDelay not emit a timeout if not idle for long enough', function (t) {
    nock('http://www.example.com')
        .get('/')
        .socketDelay(10000)
        .reply(200, 'OK');

    var req = http.request('http://www.example.com', function (res) {
        res.setEncoding('utf8');

        var body = '';

        res.on('data', function(chunk) {
            body += chunk;
        });

        res.once('end', function() {
            t.equal(body, 'OK');
            t.end();
        });
    });

    req.setTimeout(60000, function () {
        t.fail('socket timed out unexpectedly');
        t.end();
    });

    req.end();
});

test("replyWithError returns an error on request", function(t) {
    var scope = nock('http://www.google.com')
        .post('/echo')
        .replyWithError('Service not found');

    var req = http.request({
        host: "www.google.com"
        , method: 'POST'
        , path: '/echo'
        , port: 80
    });

    // An error should have have been raised
    req.on('error', function(e) {
      scope.done();
      t.equal(e.message, 'Service not found');
      t.end();
    });

    req.end();
});

test("replyWithError allows json response", function(t) {
    var scope = nock('http://www.google.com')
        .post('/echo')
        .replyWithError({message: "Service not found", code: 'test'});

    var req = http.request({
        host: "www.google.com"
        , method: 'POST'
        , path: '/echo'
        , port: 80
    });

    // An error should have have been raised
    req.on('error', function(e) {
      scope.done();
      t.equal(e.message, 'Service not found');
      t.equal(e.code, 'test');
      t.end();
    });

    req.end();
});

test('no content type provided', function(t) {
  var scope = nock('http://nocontenttype.com')
    .replyContentLength()
    .post('/httppost', function() {
      return true
    })
    .reply(401, "");

  var req = http.request({
      host: "nocontenttype.com",
      path: '/httppost',
      method: 'POST',
      headers: {}
  }, function(res) {
    console.log('haz response');
    res.on('data', function() {});
    res.once('end', function() {
      console.log('response ended');
      scope.done();
      t.ok(true);
      t.end();
    });
  }).end('WHAA');

});

test('query() matches a query string of the same name=value', function (t) {
  var scope = nock('http://google.com')
    .get('/')
    .query({foo:'bar'})
    .reply(200);

  mikealRequest('http://google.com/?foo=bar', function(err, res) {
    if (err) throw err;
    t.equal(res.statusCode, 200);
    t.end();
  })
});

test('query() matches multiple query strings of the same name=value', function (t) {
  var scope = nock('http://google.com')
    .get('/')
    .query({foo:'bar',baz:'foz'})
    .reply(200);

  mikealRequest('http://google.com/?foo=bar&baz=foz', function(err, res) {
    if (err) throw err;
    t.equal(res.statusCode, 200);
    t.end();
  })
});

test('query() matches multiple query strings of the same name=value regardless of order', function (t) {
  var scope = nock('http://google.com')
    .get('/')
    .query({foo:'bar',baz:'foz'})
    .reply(200);

  mikealRequest('http://google.com/?baz=foz&foo=bar', function(err, res) {
    if (err) throw err;
    t.equal(res.statusCode, 200);
    t.end();
  })
});

test('query() matches query values regardless of their type of declaration', function (t) {
  var scope = nock('http://google.com')
    .get('/')
    .query({num:1,bool:true,empty:null,str:'fou'})
    .reply(200);

  mikealRequest('http://google.com/?num=1&bool=true&empty=&str=fou', function(err, res) {
    if (err) throw err;
    t.equal(res.statusCode, 200);
    t.end();
  })
});

test('query() matches a query string using regexp', function (t) {
  var scope = nock('http://google.com')
    .get('/')
    .query({foo:/.*/})
    .reply(200);

  mikealRequest('http://google.com/?foo=bar', function(err, res) {
    if (err) throw err;
    t.equal(res.statusCode, 200);
    t.end();
  })
});

test('query() matches a query string that contains special RFC3986 characters', function (t) {
  var scope = nock('http://google.com')
    .get('/')
    .query({'foo&bar':'hello&world'})
    .reply(200);

  var options = {
    uri: 'http://google.com/',
    qs: {
      'foo&bar': 'hello&world'
    }
  };

  mikealRequest(options, function(err, res) {
    if (err) throw err;
    t.equal(res.statusCode, 200);
    t.end();
  })
});

test('query() expects unencoded query params', function (t) {
  var scope = nock('http://google.com')
    .get('/')
    .query({'foo':'hello%20world'})
    .reply(200);

  mikealRequest('http://google.com?foo=hello%20world', function(err, res) {
    t.similar(err.toString(), /Error: Nock: No match for request/);
    t.end();
  });
});

test('query() matches a query string with pre-encoded values', function (t) {
  var scope = nock('http://google.com', { encodedQueryParams: true })
    .get('/')
    .query({'foo':'hello%20world'})
    .reply(200);

  mikealRequest('http://google.com?foo=hello%20world', function(err, res) {
    if (err) throw err;
    t.equal(res.statusCode, 200);
    t.end();
  })
});

test('query() with "true" will allow all query strings to pass', function (t) {
  var scope = nock('http://google.com')
    .get('/')
    .query(true)
    .reply(200);

  mikealRequest('http://google.com/?foo=bar&a=1&b=2', function(err, res) {
    if (err) throw err;
    t.equal(res.statusCode, 200);
    t.end();
  })
});

test('query() with "{}" will allow a match against ending in ?', function (t) {
  var scope = nock('http://querystringmatchland.com')
    .get('/noquerystring')
    .query({})
    .reply(200);

  mikealRequest('http://querystringmatchland.com/noquerystring?', function(err, res) {
    if (err) throw err;
    t.equal(res.statusCode, 200);
    t.end();
  })
});

test('query() will not match when a query string does not match name=value', function (t) {
  var scope = nock('https://c.com')
    .get('/b')
    .query({foo:'bar'})
    .reply(200);

  mikealRequest('https://c.com/b?foo=baz', function(err, res) {
    t.equal(err.message.trim(), 'Nock: No match for request GET https://c.com/b?foo=baz');
    t.end();
  })
});

test('query() will not match when a query string is present that was not registered', function (t) {
  var scope = nock('https://b.com')
    .get('/c')
    .query({foo:'bar'})
    .reply(200);

  mikealRequest('https://b.com/c?foo=bar&baz=foz', function(err, res) {
    t.equal(err.message.trim(), 'Nock: No match for request GET https://b.com/c?foo=bar&baz=foz');
    t.end();
  })
});

test('query() will not match when a query string is malformed', function (t) {
  var scope = nock('https://a.com')
    .get('/d')
    .query({foo:'bar'})
    .reply(200);

  mikealRequest('https://a.com/d?foobar', function(err, res) {
    t.equal(err.message.trim(), 'Nock: No match for request GET https://a.com/d?foobar');
    t.end();
  })
});

test('query() will not match when a query string has fewer correct values than expected', function (t) {
  var scope = nock('http://google.com')
    .get('/')
    .query({
      num:1,
      bool:true,
      empty:null,
      str:'fou'
    })
    .reply(200);

  mikealRequest('http://google.com/?num=1str=fou', function(err, res) {
    t.equal(err.message.trim(), 'Nock: No match for request GET http://google.com/?num=1str=fou');
    t.end();
  })
});

test('query(true) will match when the path has no query', function (t) {
  var scope = nock('http://google.com')
    .get('/')
    .query(true)
    .reply(200);

  mikealRequest('http://google.com', function(err, res) {
    t.ok(!err, 'no error');
    t.ok(res);
    t.equal(res.statusCode, 200);
    t.end();
  })
});


test("teardown", function(t) {
  var leaks = Object.keys(global)
    .splice(globalCount, Number.MAX_VALUE);

  if (leaks.length == 1 && leaks[0] == '_key') {
    leaks = [];
  }
  t.deepEqual(leaks, [], 'No leaks');
  t.end();
});<|MERGE_RESOLUTION|>--- conflicted
+++ resolved
@@ -3880,7 +3880,6 @@
   });
 });
 
-<<<<<<< HEAD
 test('match domain using regexp', function (t) {
   var scope = nock(/regexexample\.com/)
     .get('/resources')
@@ -3895,16 +3894,6 @@
   });
 });
 
-test('match path using regexp', function (t) {
-  var scope = nock('http://www.pathregex.com')
-    .get(/regex$/)
-    .reply(200, 'Match regex');
-
-  mikealRequest.get('http://www.pathregex.com/resources/regex', function(err, res, body) {
-    t.type(err, 'null');
-    t.equal(res.statusCode, 200);
-    t.equal(body, 'Match regex');
-=======
 test('match domain using intercept callback', function (t) {
   var validUrl = [
     '/cats',
@@ -3921,8 +3910,19 @@
     t.type(err, 'null');
     t.equal(res.statusCode, 200);
     t.equal(body, 'Match intercept');
->>>>>>> 4d348572
-
+    t.end();
+  });
+});
+
+test('match path using regexp', function (t) {
+  var scope = nock('http://www.pathregex.com')
+    .get(/regex$/)
+    .reply(200, 'Match regex');
+
+  mikealRequest.get('http://www.pathregex.com/resources/regex', function(err, res, body) {
+    t.type(err, 'null');
+    t.equal(res.statusCode, 200);
+    t.equal(body, 'Match regex');
     t.end();
   });
 });
